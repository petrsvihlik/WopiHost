Microsoft Visual Studio Solution File, Format Version 12.00
# Visual Studio Version 16
VisualStudioVersion = 16.0.29319.158
MinimumVisualStudioVersion = 10.0.40219.1
Project("{2150E333-8FDC-42A3-9474-1A3956D46DE8}") = "Solution Items", "Solution Items", "{785E1533-48CE-4B5E-8C59-D6F1FDA8C45C}"
	ProjectSection(SolutionItems) = preProject
		.editorconfig = .editorconfig
		.gitignore = .gitignore
<<<<<<< HEAD
		appveyor.yml = appveyor.yml
		.circleci\config.yml = .circleci\config.yml
		coverage.ps1 = coverage.ps1
		Directory.build.props = Directory.build.props
		LICENSE.txt = LICENSE.txt
		NOTICE.txt = NOTICE.txt
		NuGet.config = NuGet.config
		ORIGINAL_WORK_LICENSE.txt = ORIGINAL_WORK_LICENSE.txt
		README.md = README.md
		tye.yaml = tye.yaml
=======
		Directory.Build.props = Directory.Build.props
		.github\workflows\integrate.yml = .github\workflows\integrate.yml
		LICENSE.txt = LICENSE.txt
		NOTICE.txt = NOTICE.txt
		.github\workflows\pull_request.yml = .github\workflows\pull_request.yml
		README.md = README.md
		.github\workflows\release.yml = .github\workflows\release.yml
>>>>>>> 3af73e99
	EndProjectSection
EndProject
Project("{2150E333-8FDC-42A3-9474-1A3956D46DE8}") = "Microsoft.CobaltCore", "Microsoft.CobaltCore", "{F66706B6-D7DD-48FB-963C-870B3D611500}"
	ProjectSection(SolutionItems) = preProject
		Microsoft.CobaltCore.dll.txt = Microsoft.CobaltCore.dll.txt
	EndProjectSection
EndProject
Project("{2150E333-8FDC-42A3-9474-1A3956D46DE8}") = "Tests", "Tests", "{B692B58D-1720-49A8-9CB8-5562894618F6}"
EndProject
Project("{9A19103F-16F7-4668-BE54-9A1E7A4F7556}") = "WopiHost", "WopiHost\WopiHost.csproj", "{21B81530-CC57-46F1-9524-08F984187DE2}"
EndProject
Project("{9A19103F-16F7-4668-BE54-9A1E7A4F7556}") = "WopiHost.Discovery", "WopiHost.Discovery\WopiHost.Discovery.csproj", "{84B896D2-1A87-4671-B583-92A6AF3645F0}"
EndProject
Project("{9A19103F-16F7-4668-BE54-9A1E7A4F7556}") = "WopiHost.Abstractions", "WopiHost.Abstractions\WopiHost.Abstractions.csproj", "{D3B3947E-94DD-4FCD-BDDC-4E579ACF9B5B}"
EndProject
Project("{9A19103F-16F7-4668-BE54-9A1E7A4F7556}") = "WopiHost.FileSystemProvider", "WopiHost.FileSystemProvider\WopiHost.FileSystemProvider.csproj", "{3B756B87-FEA9-4DF9-91F3-8D91373C27AA}"
EndProject
Project("{9A19103F-16F7-4668-BE54-9A1E7A4F7556}") = "WopiHost.Url", "WopiHost.Url\WopiHost.Url.csproj", "{64A6F7C1-8864-4D1A-A039-0E59D06274E1}"
EndProject
Project("{9A19103F-16F7-4668-BE54-9A1E7A4F7556}") = "WopiHost.FileSystemProvider.Tests", "WopiHost.FileSystemProvider.Tests\WopiHost.FileSystemProvider.Tests.csproj", "{650A5A85-5956-491E-9312-5E25A27D1108}"
EndProject
Project("{9A19103F-16F7-4668-BE54-9A1E7A4F7556}") = "WopiHost.Web", "WopiHost.Web\WopiHost.Web.csproj", "{5C301182-6FB2-40C5-97ED-58B07A910BFF}"
EndProject
Project("{9A19103F-16F7-4668-BE54-9A1E7A4F7556}") = "WopiHost.Discovery.Tests", "WopiHost.Discovery.Tests\WopiHost.Discovery.Tests.csproj", "{4089410A-8A12-455C-862B-A4A3834C3100}"
EndProject
Project("{9A19103F-16F7-4668-BE54-9A1E7A4F7556}") = "WopiHost.Url.Tests", "WopiHost.Url.Tests\WopiHost.Url.Tests.csproj", "{9FFB3975-2DE6-4944-92C7-7062C39BB8FA}"
EndProject
Project("{9A19103F-16F7-4668-BE54-9A1E7A4F7556}") = "WopiHost.Core", "WopiHost.Core\WopiHost.Core.csproj", "{C456339E-ED69-4A18-873B-5E9DAAC26C8B}"
EndProject
Project("{9A19103F-16F7-4668-BE54-9A1E7A4F7556}") = "WopiHost.Cobalt", "WopiHost.Cobalt\WopiHost.Cobalt.csproj", "{5195E64C-B991-4B1F-BC5C-8DA3281CB559}"
EndProject
Global
	GlobalSection(SolutionConfigurationPlatforms) = preSolution
		Debug|Any CPU = Debug|Any CPU
		Debug|Mixed Platforms = Debug|Mixed Platforms
		Release|Any CPU = Release|Any CPU
		Release|Mixed Platforms = Release|Mixed Platforms
	EndGlobalSection
	GlobalSection(ProjectConfigurationPlatforms) = postSolution
		{21B81530-CC57-46F1-9524-08F984187DE2}.Debug|Any CPU.ActiveCfg = Debug|Any CPU
		{21B81530-CC57-46F1-9524-08F984187DE2}.Debug|Any CPU.Build.0 = Debug|Any CPU
		{21B81530-CC57-46F1-9524-08F984187DE2}.Debug|Mixed Platforms.ActiveCfg = Debug|Any CPU
		{21B81530-CC57-46F1-9524-08F984187DE2}.Debug|Mixed Platforms.Build.0 = Debug|Any CPU
		{21B81530-CC57-46F1-9524-08F984187DE2}.Release|Any CPU.ActiveCfg = Release|Any CPU
		{21B81530-CC57-46F1-9524-08F984187DE2}.Release|Any CPU.Build.0 = Release|Any CPU
		{21B81530-CC57-46F1-9524-08F984187DE2}.Release|Mixed Platforms.ActiveCfg = Release|Any CPU
		{21B81530-CC57-46F1-9524-08F984187DE2}.Release|Mixed Platforms.Build.0 = Release|Any CPU
		{84B896D2-1A87-4671-B583-92A6AF3645F0}.Debug|Any CPU.ActiveCfg = Debug|Any CPU
		{84B896D2-1A87-4671-B583-92A6AF3645F0}.Debug|Any CPU.Build.0 = Debug|Any CPU
		{84B896D2-1A87-4671-B583-92A6AF3645F0}.Debug|Mixed Platforms.ActiveCfg = Debug|Any CPU
		{84B896D2-1A87-4671-B583-92A6AF3645F0}.Debug|Mixed Platforms.Build.0 = Debug|Any CPU
		{84B896D2-1A87-4671-B583-92A6AF3645F0}.Release|Any CPU.ActiveCfg = Release|Any CPU
		{84B896D2-1A87-4671-B583-92A6AF3645F0}.Release|Any CPU.Build.0 = Release|Any CPU
		{84B896D2-1A87-4671-B583-92A6AF3645F0}.Release|Mixed Platforms.ActiveCfg = Release|Any CPU
		{84B896D2-1A87-4671-B583-92A6AF3645F0}.Release|Mixed Platforms.Build.0 = Release|Any CPU
		{D3B3947E-94DD-4FCD-BDDC-4E579ACF9B5B}.Debug|Any CPU.ActiveCfg = Debug|Any CPU
		{D3B3947E-94DD-4FCD-BDDC-4E579ACF9B5B}.Debug|Any CPU.Build.0 = Debug|Any CPU
		{D3B3947E-94DD-4FCD-BDDC-4E579ACF9B5B}.Debug|Mixed Platforms.ActiveCfg = Debug|Any CPU
		{D3B3947E-94DD-4FCD-BDDC-4E579ACF9B5B}.Debug|Mixed Platforms.Build.0 = Debug|Any CPU
		{D3B3947E-94DD-4FCD-BDDC-4E579ACF9B5B}.Release|Any CPU.ActiveCfg = Release|Any CPU
		{D3B3947E-94DD-4FCD-BDDC-4E579ACF9B5B}.Release|Any CPU.Build.0 = Release|Any CPU
		{D3B3947E-94DD-4FCD-BDDC-4E579ACF9B5B}.Release|Mixed Platforms.ActiveCfg = Release|Any CPU
		{D3B3947E-94DD-4FCD-BDDC-4E579ACF9B5B}.Release|Mixed Platforms.Build.0 = Release|Any CPU
		{3B756B87-FEA9-4DF9-91F3-8D91373C27AA}.Debug|Any CPU.ActiveCfg = Debug|Any CPU
		{3B756B87-FEA9-4DF9-91F3-8D91373C27AA}.Debug|Any CPU.Build.0 = Debug|Any CPU
		{3B756B87-FEA9-4DF9-91F3-8D91373C27AA}.Debug|Mixed Platforms.ActiveCfg = Debug|Any CPU
		{3B756B87-FEA9-4DF9-91F3-8D91373C27AA}.Debug|Mixed Platforms.Build.0 = Debug|Any CPU
		{3B756B87-FEA9-4DF9-91F3-8D91373C27AA}.Release|Any CPU.ActiveCfg = Release|Any CPU
		{3B756B87-FEA9-4DF9-91F3-8D91373C27AA}.Release|Any CPU.Build.0 = Release|Any CPU
		{3B756B87-FEA9-4DF9-91F3-8D91373C27AA}.Release|Mixed Platforms.ActiveCfg = Release|Any CPU
		{3B756B87-FEA9-4DF9-91F3-8D91373C27AA}.Release|Mixed Platforms.Build.0 = Release|Any CPU
		{64A6F7C1-8864-4D1A-A039-0E59D06274E1}.Debug|Any CPU.ActiveCfg = Debug|Any CPU
		{64A6F7C1-8864-4D1A-A039-0E59D06274E1}.Debug|Any CPU.Build.0 = Debug|Any CPU
		{64A6F7C1-8864-4D1A-A039-0E59D06274E1}.Debug|Mixed Platforms.ActiveCfg = Debug|Any CPU
		{64A6F7C1-8864-4D1A-A039-0E59D06274E1}.Debug|Mixed Platforms.Build.0 = Debug|Any CPU
		{64A6F7C1-8864-4D1A-A039-0E59D06274E1}.Release|Any CPU.ActiveCfg = Release|Any CPU
		{64A6F7C1-8864-4D1A-A039-0E59D06274E1}.Release|Any CPU.Build.0 = Release|Any CPU
		{64A6F7C1-8864-4D1A-A039-0E59D06274E1}.Release|Mixed Platforms.ActiveCfg = Release|Any CPU
		{64A6F7C1-8864-4D1A-A039-0E59D06274E1}.Release|Mixed Platforms.Build.0 = Release|Any CPU
		{650A5A85-5956-491E-9312-5E25A27D1108}.Debug|Any CPU.ActiveCfg = Debug|Any CPU
		{650A5A85-5956-491E-9312-5E25A27D1108}.Debug|Any CPU.Build.0 = Debug|Any CPU
		{650A5A85-5956-491E-9312-5E25A27D1108}.Debug|Mixed Platforms.ActiveCfg = Debug|Any CPU
		{650A5A85-5956-491E-9312-5E25A27D1108}.Debug|Mixed Platforms.Build.0 = Debug|Any CPU
		{650A5A85-5956-491E-9312-5E25A27D1108}.Release|Any CPU.ActiveCfg = Release|Any CPU
		{650A5A85-5956-491E-9312-5E25A27D1108}.Release|Any CPU.Build.0 = Release|Any CPU
		{650A5A85-5956-491E-9312-5E25A27D1108}.Release|Mixed Platforms.ActiveCfg = Release|Any CPU
		{650A5A85-5956-491E-9312-5E25A27D1108}.Release|Mixed Platforms.Build.0 = Release|Any CPU
		{5C301182-6FB2-40C5-97ED-58B07A910BFF}.Debug|Any CPU.ActiveCfg = Debug|Any CPU
		{5C301182-6FB2-40C5-97ED-58B07A910BFF}.Debug|Any CPU.Build.0 = Debug|Any CPU
		{5C301182-6FB2-40C5-97ED-58B07A910BFF}.Debug|Mixed Platforms.ActiveCfg = Debug|Any CPU
		{5C301182-6FB2-40C5-97ED-58B07A910BFF}.Debug|Mixed Platforms.Build.0 = Debug|Any CPU
		{5C301182-6FB2-40C5-97ED-58B07A910BFF}.Release|Any CPU.ActiveCfg = Release|Any CPU
		{5C301182-6FB2-40C5-97ED-58B07A910BFF}.Release|Any CPU.Build.0 = Release|Any CPU
		{5C301182-6FB2-40C5-97ED-58B07A910BFF}.Release|Mixed Platforms.ActiveCfg = Release|Any CPU
		{5C301182-6FB2-40C5-97ED-58B07A910BFF}.Release|Mixed Platforms.Build.0 = Release|Any CPU
		{4089410A-8A12-455C-862B-A4A3834C3100}.Debug|Any CPU.ActiveCfg = Debug|Any CPU
		{4089410A-8A12-455C-862B-A4A3834C3100}.Debug|Any CPU.Build.0 = Debug|Any CPU
		{4089410A-8A12-455C-862B-A4A3834C3100}.Debug|Mixed Platforms.ActiveCfg = Debug|Any CPU
		{4089410A-8A12-455C-862B-A4A3834C3100}.Debug|Mixed Platforms.Build.0 = Debug|Any CPU
		{4089410A-8A12-455C-862B-A4A3834C3100}.Release|Any CPU.ActiveCfg = Release|Any CPU
		{4089410A-8A12-455C-862B-A4A3834C3100}.Release|Any CPU.Build.0 = Release|Any CPU
		{4089410A-8A12-455C-862B-A4A3834C3100}.Release|Mixed Platforms.ActiveCfg = Release|Any CPU
		{4089410A-8A12-455C-862B-A4A3834C3100}.Release|Mixed Platforms.Build.0 = Release|Any CPU
		{9FFB3975-2DE6-4944-92C7-7062C39BB8FA}.Debug|Any CPU.ActiveCfg = Debug|Any CPU
		{9FFB3975-2DE6-4944-92C7-7062C39BB8FA}.Debug|Any CPU.Build.0 = Debug|Any CPU
		{9FFB3975-2DE6-4944-92C7-7062C39BB8FA}.Debug|Mixed Platforms.ActiveCfg = Debug|Any CPU
		{9FFB3975-2DE6-4944-92C7-7062C39BB8FA}.Debug|Mixed Platforms.Build.0 = Debug|Any CPU
		{9FFB3975-2DE6-4944-92C7-7062C39BB8FA}.Release|Any CPU.ActiveCfg = Release|Any CPU
		{9FFB3975-2DE6-4944-92C7-7062C39BB8FA}.Release|Any CPU.Build.0 = Release|Any CPU
		{9FFB3975-2DE6-4944-92C7-7062C39BB8FA}.Release|Mixed Platforms.ActiveCfg = Release|Any CPU
		{9FFB3975-2DE6-4944-92C7-7062C39BB8FA}.Release|Mixed Platforms.Build.0 = Release|Any CPU
		{C456339E-ED69-4A18-873B-5E9DAAC26C8B}.Debug|Any CPU.ActiveCfg = Debug|Any CPU
		{C456339E-ED69-4A18-873B-5E9DAAC26C8B}.Debug|Any CPU.Build.0 = Debug|Any CPU
		{C456339E-ED69-4A18-873B-5E9DAAC26C8B}.Debug|Mixed Platforms.ActiveCfg = Debug|Any CPU
		{C456339E-ED69-4A18-873B-5E9DAAC26C8B}.Debug|Mixed Platforms.Build.0 = Debug|Any CPU
		{C456339E-ED69-4A18-873B-5E9DAAC26C8B}.Release|Any CPU.ActiveCfg = Release|Any CPU
		{C456339E-ED69-4A18-873B-5E9DAAC26C8B}.Release|Any CPU.Build.0 = Release|Any CPU
		{C456339E-ED69-4A18-873B-5E9DAAC26C8B}.Release|Mixed Platforms.ActiveCfg = Release|Any CPU
		{C456339E-ED69-4A18-873B-5E9DAAC26C8B}.Release|Mixed Platforms.Build.0 = Release|Any CPU
		{5195E64C-B991-4B1F-BC5C-8DA3281CB559}.Debug|Any CPU.ActiveCfg = Debug|Any CPU
		{5195E64C-B991-4B1F-BC5C-8DA3281CB559}.Debug|Any CPU.Build.0 = Debug|Any CPU
		{5195E64C-B991-4B1F-BC5C-8DA3281CB559}.Debug|Mixed Platforms.ActiveCfg = Debug|Any CPU
		{5195E64C-B991-4B1F-BC5C-8DA3281CB559}.Debug|Mixed Platforms.Build.0 = Debug|Any CPU
		{5195E64C-B991-4B1F-BC5C-8DA3281CB559}.Release|Any CPU.ActiveCfg = Release|Any CPU
		{5195E64C-B991-4B1F-BC5C-8DA3281CB559}.Release|Any CPU.Build.0 = Release|Any CPU
		{5195E64C-B991-4B1F-BC5C-8DA3281CB559}.Release|Mixed Platforms.ActiveCfg = Release|Any CPU
		{5195E64C-B991-4B1F-BC5C-8DA3281CB559}.Release|Mixed Platforms.Build.0 = Release|Any CPU
	EndGlobalSection
	GlobalSection(SolutionProperties) = preSolution
		HideSolutionNode = FALSE
	EndGlobalSection
	GlobalSection(NestedProjects) = preSolution
		{F66706B6-D7DD-48FB-963C-870B3D611500} = {785E1533-48CE-4B5E-8C59-D6F1FDA8C45C}
		{650A5A85-5956-491E-9312-5E25A27D1108} = {B692B58D-1720-49A8-9CB8-5562894618F6}
		{4089410A-8A12-455C-862B-A4A3834C3100} = {B692B58D-1720-49A8-9CB8-5562894618F6}
		{9FFB3975-2DE6-4944-92C7-7062C39BB8FA} = {B692B58D-1720-49A8-9CB8-5562894618F6}
	EndGlobalSection
	GlobalSection(ExtensibilityGlobals) = postSolution
		SolutionGuid = {91B6EE44-4505-4272-9D80-E4C73B09BF25}
	EndGlobalSection
EndGlobal<|MERGE_RESOLUTION|>--- conflicted
+++ resolved
@@ -6,26 +6,16 @@
 	ProjectSection(SolutionItems) = preProject
 		.editorconfig = .editorconfig
 		.gitignore = .gitignore
-<<<<<<< HEAD
-		appveyor.yml = appveyor.yml
-		.circleci\config.yml = .circleci\config.yml
-		coverage.ps1 = coverage.ps1
-		Directory.build.props = Directory.build.props
-		LICENSE.txt = LICENSE.txt
-		NOTICE.txt = NOTICE.txt
-		NuGet.config = NuGet.config
-		ORIGINAL_WORK_LICENSE.txt = ORIGINAL_WORK_LICENSE.txt
-		README.md = README.md
-		tye.yaml = tye.yaml
-=======
 		Directory.Build.props = Directory.Build.props
 		.github\workflows\integrate.yml = .github\workflows\integrate.yml
 		LICENSE.txt = LICENSE.txt
 		NOTICE.txt = NOTICE.txt
 		.github\workflows\pull_request.yml = .github\workflows\pull_request.yml
+		NuGet.config = NuGet.config
+		ORIGINAL_WORK_LICENSE.txt = ORIGINAL_WORK_LICENSE.txt
 		README.md = README.md
 		.github\workflows\release.yml = .github\workflows\release.yml
->>>>>>> 3af73e99
+		tye.yaml = tye.yaml
 	EndProjectSection
 EndProject
 Project("{2150E333-8FDC-42A3-9474-1A3956D46DE8}") = "Microsoft.CobaltCore", "Microsoft.CobaltCore", "{F66706B6-D7DD-48FB-963C-870B3D611500}"
