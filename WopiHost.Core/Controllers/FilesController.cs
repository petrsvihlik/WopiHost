﻿using System;
using System.Collections.Generic;
using System.Threading.Tasks;
using Microsoft.AspNetCore.Authorization;
using Microsoft.AspNetCore.Http;
using Microsoft.AspNetCore.Http.Features;
using Microsoft.AspNetCore.Mvc;
using Microsoft.Extensions.Options;
using WopiHost.Abstractions;
using WopiHost.Core.Models;
using WopiHost.Core.Results;
using WopiHost.Core.Security;

namespace WopiHost.Core.Controllers
{
    /// <summary>
    /// Implementation of WOPI server protocol
    /// Specification: https://wopi.readthedocs.io/projects/wopirest/en/latest/
    /// </summary>
    [Route("wopi/[controller]")]
    public class FilesController : WopiControllerBase
    {
        private readonly IAuthorizationService _authorizationService;

        public ICobaltProcessor CobaltProcessor { get; set; }

        private HostCapabilities HostCapabilities => new HostCapabilities
        {
            SupportsCobalt = CobaltProcessor is { },
            SupportsGetLock = true,
            SupportsLocks = true,
            SupportsExtendedLockLength = true,
            SupportsFolders = true,//?
            SupportsCoauth = true,//?
            SupportsUpdate = nameof(PutFile) is { } //&& PutRelativeFile - usercannotwriterelative
        };

        /// <summary>
        /// Collection holding information about locks. Should be persistent.
        /// </summary>
        private static IDictionary<string, LockInfo> _lockStorage;

        private string WopiOverrideHeader => HttpContext.Request.Headers[WopiHeaders.WOPI_OVERRIDE];

        public FilesController(IWopiStorageProvider storageProvider, IWopiSecurityHandler securityHandler, IOptionsSnapshot<WopiHostOptions> wopiHostOptions, IAuthorizationService authorizationService, IDictionary<string, LockInfo> lockStorage, ICobaltProcessor cobaltProcessor = null) : base(storageProvider, securityHandler, wopiHostOptions)
        {
            _authorizationService = authorizationService;
            _lockStorage = lockStorage;
            CobaltProcessor = cobaltProcessor;
        }

        /// <summary>
        /// Returns the metadata about a file specified by an identifier.
        /// Specification: https://wopi.readthedocs.io/projects/wopirest/en/latest/files/CheckFileInfo.html
        /// Example URL path: /wopi/files/(file_id)
        /// </summary>
        /// <param name="id">File identifier.</param>
        /// <returns></returns>
        [HttpGet("{id}")]
        public async Task<IActionResult> GetCheckFileInfo(string id)
        {
            if (!(await _authorizationService.AuthorizeAsync(User, new FileResource(id), WopiOperations.Read)).Succeeded)
            {
                return Unauthorized();
            }
            return new JsonResult(StorageProvider.GetWopiFile(id)?.GetCheckFileInfo(User, HostCapabilities), null);
        }

        /// <summary>
        /// Returns contents of a file specified by an identifier.
        /// Specification: https://wopi.readthedocs.io/projects/wopirest/en/latest/files/GetFile.html
        /// Example URL path: /wopi/files/(file_id)/contents
        /// </summary>
        /// <param name="id">File identifier.</param>
        /// <returns></returns>
        [HttpGet("{id}/contents")]
        public async Task<IActionResult> GetFile(string id)
        {
            // Check permissions
            if (!(await _authorizationService.AuthorizeAsync(User, new FileResource(id), WopiOperations.Read)).Succeeded)
            {
                return Unauthorized();
            }

            // Get file
            var file = StorageProvider.GetWopiFile(id);

            // Check expected size
<<<<<<< HEAD
            int? maximumExpectedSize = HttpContext.Request.Headers[WopiHeaders.MaxExpectedSize].ToString().ToNullableInt();
            if (maximumExpectedSize is { } && file.GetCheckFileInfo(User, HostCapabilities).Size > maximumExpectedSize.Value)
=======
            var maximumExpectedSize = HttpContext.Request.Headers[WopiHeaders.MAX_EXPECTED_SIZE].ToString().ToNullableInt();
            if (maximumExpectedSize != null && file.GetCheckFileInfo(User, HostCapabilities).Size > maximumExpectedSize.Value)
>>>>>>> 96c41b14
            {
                return new PreconditionFailedResult();
            }

            // Try to read content from a stream
            return new FileStreamResult(file.GetReadStream(), "application/octet-stream");
        }

        /// <summary>
        /// Updates a file specified by an identifier. (Only for non-cobalt files.)
        /// Specification: https://wopi.readthedocs.io/projects/wopirest/en/latest/files/PutFile.html
        /// Example URL path: /wopi/files/(file_id)/contents
        /// </summary>
        /// <param name="id">File identifier.</param>
        /// <returns></returns>
        [HttpPut("{id}/contents")]
        [HttpPost("{id}/contents")]
        public async Task<IActionResult> PutFile(string id)
        {
            // Check permissions
            var authorizationResult = await _authorizationService.AuthorizeAsync(User, new FileResource(id), WopiOperations.Update);

            if (!authorizationResult.Succeeded)
            {
                return Unauthorized();
            }

            // Acquire lock
            var lockResult = ProcessLock(id);

            if (lockResult is OkResult)
            {
                // Get file
                var file = StorageProvider.GetWopiFile(id);

                // Save file contents
                var newContent = await HttpContext.Request.Body.ReadBytesAsync();
                await using (var stream = file.GetWriteStream())
                {
                    await stream.WriteAsync(newContent, 0, newContent.Length);
                }

                return new OkResult();
            }
            return lockResult;
        }

        [HttpPost("{id}"), WopiOverrideHeader(new[] { "PUT_RELATIVE" })]
        public async Task<IActionResult> PutRelativeFile(string id)
        {
            throw new NotImplementedException($"{nameof(PutRelativeFile)} is not implemented yet.");
        }

        /// <summary>
        /// Changes the contents of the file in accordance with [MS-FSSHTTP].
        /// MS-FSSHTTP Specification: https://msdn.microsoft.com/en-us/library/dd943623.aspx
        /// Specification: https://msdn.microsoft.com/en-us/library/hh659581.aspx
        /// Example URL path: /wopi/files/(file_id)
        /// </summary>
        /// <param name="id">File identifier.</param>
        [HttpPost("{id}"), WopiOverrideHeader(new[] { "COBALT" })]
        public async Task<IActionResult> ProcessCobalt(string id)
        {
            // Check permissions
            if (!(await _authorizationService.AuthorizeAsync(User, new FileResource(id), WopiOperations.Update)).Succeeded)
            {
                return Unauthorized();
            }

            var file = StorageProvider.GetWopiFile(id);

            // TODO: remove workaround https://github.com/aspnet/Announcements/issues/342 (use FileBufferingWriteStream)
<<<<<<< HEAD
            var syncIOFeature = HttpContext.Features.Get<IHttpBodyControlFeature>();
            if (syncIOFeature is { })
=======
            var syncIoFeature = HttpContext.Features.Get<IHttpBodyControlFeature>();
            if (syncIoFeature != null)
>>>>>>> 96c41b14
            {
                syncIoFeature.AllowSynchronousIO = true;
            }

            var responseAction = CobaltProcessor.ProcessCobalt(file, User, await HttpContext.Request.Body.ReadBytesAsync());
            HttpContext.Response.Headers.Add(WopiHeaders.CORRELATION_ID, HttpContext.Request.Headers[WopiHeaders.CORRELATION_ID]);
            HttpContext.Response.Headers.Add("request-id", HttpContext.Request.Headers[WopiHeaders.CORRELATION_ID]);
            return new Results.FileResult(responseAction, "application/octet-stream");
        }

        #region "Locking"

        /// <summary>
        /// Processes lock-related operations.
        /// Specification: https://wopi.readthedocs.io/projects/wopirest/en/latest/files/Lock.html
        /// Example URL path: /wopi/files/(file_id)
        /// </summary>
        /// <param name="id">File identifier.</param>
        [HttpPost("{id}"), WopiOverrideHeader(new[] { "LOCK", "UNLOCK", "REFRESH_LOCK", "GET_LOCK" })]
        public IActionResult ProcessLock(string id)
        {
            string oldLock = Request.Headers[WopiHeaders.OLD_LOCK];
            string newLock = Request.Headers[WopiHeaders.LOCK];

            lock (_lockStorage)
            {
                var lockAcquired = TryGetLock(id, out var existingLock);
                switch (WopiOverrideHeader)
                {
                    case "GET_LOCK":
                        if (lockAcquired)
                        {
                            Response.Headers[WopiHeaders.LOCK] = existingLock.Lock;
                        }
                        return new OkResult();

                    case "LOCK":
                    case "PUT":
                        if (oldLock is null)
                        {
                            // Lock / put
                            if (lockAcquired)
                            {
                                if (existingLock.Lock == newLock)
                                {
                                    // File is currently locked and the lock ids match, refresh lock
                                    existingLock.DateCreated = DateTime.UtcNow;
                                    return new OkResult();
                                }
                                else
                                {
                                    // There is a valid existing lock on the file
                                    return ReturnLockMismatch(Response, existingLock.Lock);
                                }
                            }
                            else
                            {
                                // The file is not currently locked, create and store new lock information
                                _lockStorage[id] = new LockInfo { DateCreated = DateTime.UtcNow, Lock = newLock };
                                return new OkResult();
                            }
                        }
                        else
                        {
                            // Unlock and relock (http://wopi.readthedocs.io/projects/wopirest/en/latest/files/UnlockAndRelock.html)
                            if (lockAcquired)
                            {
                                if (existingLock.Lock == oldLock)
                                {
                                    // Replace the existing lock with the new one
                                    _lockStorage[id] = new LockInfo { DateCreated = DateTime.UtcNow, Lock = newLock };
                                    return new OkResult();
                                }
                                else
                                {
                                    // The existing lock doesn't match the requested one. Return a lock mismatch error along with the current lock
                                    return ReturnLockMismatch(Response, existingLock.Lock);
                                }
                            }
                            else
                            {
                                // The requested lock does not exist which should result in a lock mismatch error.
                                return ReturnLockMismatch(Response, reason: "File not locked");
                            }
                        }

                    case "UNLOCK":
                        if (lockAcquired)
                        {
                            if (existingLock.Lock == newLock)
                            {
                                // Remove valid lock
                                _lockStorage.Remove(id);
                                return new OkResult();
                            }
                            else
                            {
                                // The existing lock doesn't match the requested one. Return a lock mismatch error along with the current lock
                                return ReturnLockMismatch(Response, existingLock.Lock);
                            }
                        }
                        else
                        {
                            // The requested lock does not exist.
                            return ReturnLockMismatch(Response, reason: "File not locked");
                        }

                    case "REFRESH_LOCK":
                        if (lockAcquired)
                        {
                            if (existingLock.Lock == newLock)
                            {
                                // Extend the lock timeout
                                existingLock.DateCreated = DateTime.UtcNow;
                                return new OkResult();
                            }
                            else
                            {
                                // The existing lock doesn't match the requested one. Return a lock mismatch error along with the current lock
                                return ReturnLockMismatch(Response, existingLock.Lock);
                            }
                        }
                        else
                        {
                            // The requested lock does not exist.  That's also a lock mismatch error.
                            return ReturnLockMismatch(Response, reason: "File not locked");
                        }
                }
            }

            return new OkResult();
        }

        private bool TryGetLock(string fileId, out LockInfo lockInfo)
        {
            if (_lockStorage.TryGetValue(fileId, out lockInfo))
            {
                if (lockInfo.Expired)
                {
                    _lockStorage.Remove(fileId);
                    return false;
                }
                return true;
            }

            return false;
        }

        private StatusCodeResult ReturnLockMismatch(HttpResponse response, string existingLock = null, string reason = null)
        {
            response.Headers[WopiHeaders.LOCK] = existingLock ?? string.Empty;
            if (!string.IsNullOrEmpty(reason))
            {
                response.Headers[WopiHeaders.LOCK_FAILURE_REASON] = reason;
            }
            return new ConflictResult();
        }

        #endregion
    }
}<|MERGE_RESOLUTION|>--- conflicted
+++ resolved
@@ -86,13 +86,8 @@
             var file = StorageProvider.GetWopiFile(id);
 
             // Check expected size
-<<<<<<< HEAD
-            int? maximumExpectedSize = HttpContext.Request.Headers[WopiHeaders.MaxExpectedSize].ToString().ToNullableInt();
+            var maximumExpectedSize = HttpContext.Request.Headers[WopiHeaders.MAX_EXPECTED_SIZE].ToString().ToNullableInt();
             if (maximumExpectedSize is { } && file.GetCheckFileInfo(User, HostCapabilities).Size > maximumExpectedSize.Value)
-=======
-            var maximumExpectedSize = HttpContext.Request.Headers[WopiHeaders.MAX_EXPECTED_SIZE].ToString().ToNullableInt();
-            if (maximumExpectedSize != null && file.GetCheckFileInfo(User, HostCapabilities).Size > maximumExpectedSize.Value)
->>>>>>> 96c41b14
             {
                 return new PreconditionFailedResult();
             }
@@ -165,13 +160,8 @@
             var file = StorageProvider.GetWopiFile(id);
 
             // TODO: remove workaround https://github.com/aspnet/Announcements/issues/342 (use FileBufferingWriteStream)
-<<<<<<< HEAD
-            var syncIOFeature = HttpContext.Features.Get<IHttpBodyControlFeature>();
-            if (syncIOFeature is { })
-=======
             var syncIoFeature = HttpContext.Features.Get<IHttpBodyControlFeature>();
-            if (syncIoFeature != null)
->>>>>>> 96c41b14
+            if (syncIoFeature is { })
             {
                 syncIoFeature.AllowSynchronousIO = true;
             }
