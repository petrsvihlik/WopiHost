--- conflicted
+++ resolved
@@ -190,11 +190,7 @@
         /// <description><see href="https://wopi.readthedocs.io/projects/wopirest/en/latest/files/DeleteFile.html#deletefile">DeleteFile</see></description>
         /// </item>
         /// </list>
-<<<<<<< HEAD
-        /// </summary>
-=======
         /// </summary>   
->>>>>>> 8fa2228e
         public bool SupportsFolders
         {
             get => SupportsContainers;
