--- conflicted
+++ resolved
@@ -104,14 +104,9 @@
         return resourceId;
     }
 
-<<<<<<< HEAD
     private bool ValidateAuthorizationHeader(StringValues authorizationHeader)
     {
         //TODO: implement header validation https://learn.microsoft.com/en-us/microsoft-365/cloud-storage-partner-program/rest/bootstrapper/getrootcontainer#sample-response
-=======
-    private bool ValidateAuthorizationHeader(StringValues authorizationHeader) =>
-        //TODO: implement header validation http://wopi.readthedocs.io/projects/wopirest/en/latest/bootstrapper/GetRootContainer.html#sample-response
->>>>>>> 0a6aeea6
         // http://stackoverflow.com/questions/31948426/oauth-bearer-token-authentication-is-not-passing-signature-validation
         true;
 }