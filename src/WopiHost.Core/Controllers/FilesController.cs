--- conflicted
+++ resolved
@@ -46,19 +46,11 @@
     /// <param name="lockProvider">An instance of the lock provider.</param>
     /// <param name="cobaltProcessor">An instance of a MS-FSSHTTP processor.</param>
     public FilesController(
-<<<<<<< HEAD
-        IWopiStorageProvider storageProvider, 
-        IWopiSecurityHandler securityHandler, 
-        IOptions<WopiHostOptions> wopiHostOptions, 
-        IAuthorizationService authorizationService, 
-        IDictionary<string, LockInfo> lockStorage, 
-=======
         IWopiStorageProvider storageProvider,
         IWopiSecurityHandler securityHandler,
         IOptions<WopiHostOptions> wopiHostOptions,
         IAuthorizationService authorizationService,
         IWopiLockProvider? lockProvider = null,
->>>>>>> 71303e4a
         ICobaltProcessor? cobaltProcessor = null) : base(storageProvider, securityHandler, wopiHostOptions)
     {
         this.authorizationService = authorizationService ?? throw new ArgumentNullException(nameof(authorizationService));
