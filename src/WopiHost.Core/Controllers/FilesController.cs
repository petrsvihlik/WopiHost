﻿using System.Net.Mime;
using System.Security.Claims;
using System.Text.Json;
using Microsoft.AspNetCore.Http;
using Microsoft.AspNetCore.Http.Features;
using Microsoft.AspNetCore.Mvc;
using Microsoft.Extensions.Options;
using WopiHost.Abstractions;
using WopiHost.Core.Extensions;
using WopiHost.Core.Infrastructure;
using WopiHost.Core.Models;
using WopiHost.Core.Results;
using WopiHost.Core.Security.Authorization;

namespace WopiHost.Core.Controllers;

/// <summary>
/// Implementation of WOPI server protocol
/// Specification: https://learn.microsoft.com/microsoft-365/cloud-storage-partner-program/rest/
/// </summary>
/// <param name="storageProvider">Storage provider instance for retrieving files and folders.</param>
/// <param name="securityHandler">Security handler instance for performing security-related operations.</param>
/// <param name="wopiHostOptions">WOPI Host configuration</param>
/// <param name="lockProvider">An instance of the lock provider.</param>
/// <param name="cobaltProcessor">An instance of a MS-FSSHTTP processor.</param>
[Authorize]
[ApiController]
[Route("wopi/[controller]")]
public class FilesController(
    IWopiStorageProvider storageProvider,
    IWopiSecurityHandler securityHandler,
    IOptions<WopiHostOptions> wopiHostOptions,
    IWopiLockProvider? lockProvider = null,
    ICobaltProcessor? cobaltProcessor = null) : ControllerBase
{
<<<<<<< HEAD
=======
    /// <summary>
    /// Service that can process MS-FSSHTTP requests.
    /// </summary>
    private readonly ICobaltProcessor? cobaltProcessor;
    private readonly IWopiLockProvider? lockProvider;
>>>>>>> 04d13ad7
    private WopiHostCapabilities HostCapabilities => new()
    {
        SupportsCobalt = cobaltProcessor is not null,
        SupportsGetLock = lockProvider is not null,
        SupportsLocks = lockProvider is not null,
        SupportsCoauth = false,
        SupportsUpdate = true //TODO: PutRelativeFile
    };

    /// <summary>
<<<<<<< HEAD
=======
    /// Creates an instance of <see cref="FilesController"/>.
    /// </summary>
    /// <param name="storageProvider">Storage provider instance for retrieving files and folders.</param>
    /// <param name="securityHandler">Security handler instance for performing security-related operations.</param>
    /// <param name="wopiHostOptions">WOPI Host configuration</param>
    /// <param name="lockProvider">An instance of the lock provider.</param>
    /// <param name="cobaltProcessor">An instance of a MS-FSSHTTP processor.</param>
    public FilesController(
        IWopiStorageProvider storageProvider,
        IWopiSecurityHandler securityHandler,
        IOptions<WopiHostOptions> wopiHostOptions,
        IWopiLockProvider? lockProvider = null,
        ICobaltProcessor? cobaltProcessor = null) : base(storageProvider, securityHandler, wopiHostOptions)
    {
        this.lockProvider = lockProvider;
        this.cobaltProcessor = cobaltProcessor;
    }

    /// <summary>
>>>>>>> 04d13ad7
    /// Returns the metadata about a file specified by an identifier.
    /// Specification: https://learn.microsoft.com/microsoft-365/cloud-storage-partner-program/rest/files/checkfileinfo
    /// Example URL path: /wopi/files/(file_id)
    /// </summary>
    /// <param name="id">File identifier.</param>
    /// <param name="cancellationToken">Cancellation token</param>
    /// <returns></returns>
<<<<<<< HEAD
    [HttpGet("{id}", Name = WopiRouteNames.CheckFileInfo)]
    [WopiAuthorize(WopiResourceType.File, Permission.Read)]
    public async Task<IActionResult> CheckFileInfo(string id, CancellationToken cancellationToken = default)
=======
    [HttpGet("{id}")]
    [WopiAuthorize(Permission.Read, WopiResourceType.File)]
    public async Task<IActionResult> GetCheckFileInfo(string id, CancellationToken cancellationToken = default)
>>>>>>> 04d13ad7
    {
        // Get file
        var file = storageProvider.GetWopiFile(id);
        if (file is null)
        {
            return NotFound();
        }

        // build default checkFileInfo
        var checkFileInfo = await BuildCheckFileInfo(file, cancellationToken);

        // instead of JsonResult we must .Serialize<object>() to support properties that
        // might be defined on custom WopiCheckFileInfo objects
        return new ContentResult()
        {
            Content = JsonSerializer.Serialize<object>(checkFileInfo),
            ContentType = MediaTypeNames.Application.Json,
            StatusCode = StatusCodes.Status200OK
        };
    }

    /// <summary>
    /// Returns contents of a file specified by an identifier.
    /// Specification: https://learn.microsoft.com/microsoft-365/cloud-storage-partner-program/rest/files/getfile
    /// Example URL path: /wopi/files/(file_id)/contents
    /// </summary>
    /// <param name="id">File identifier.</param>
    /// <param name="maximumExpectedSize"></param>
    /// <param name="cancellationToken">Cancellation token</param>
    /// <returns>FileStreamResult</returns>
    [HttpGet("{id}/contents")]
<<<<<<< HEAD
    [WopiAuthorize(WopiResourceType.File, Permission.Read)]
=======
    [WopiAuthorize(Permission.Read, WopiResourceType.File)]
>>>>>>> 04d13ad7
    public async Task<IActionResult> GetFile(
        string id,
        [FromHeader(Name = WopiHeaders.MAX_EXPECTED_SIZE)] int? maximumExpectedSize = null,
        CancellationToken cancellationToken = default)
    {
        // Get file
        var file = storageProvider.GetWopiFile(id);
        if (file is null)
        {
            return NotFound();
        }

        // Check expected size
        // https://learn.microsoft.com/microsoft-365/cloud-storage-partner-program/rest/files/getfile#request-headers
        var size = file.Exists ? file.Length : 0;
        if (maximumExpectedSize is not null &&
            size > maximumExpectedSize.Value)
        {
            // File is larger than X-WOPI-MaxExpectedSize
            return new PreconditionFailedResult();
        }

        // Returns optional version
        // https://learn.microsoft.com/microsoft-365/cloud-storage-partner-program/rest/files/getfile#response-headers
        if (file.Version is not null)
        {
            Response.Headers[WopiHeaders.WOPI_ITEM_VERSION] = file.Version;
        }

        // Try to read content from a stream
        return new FileStreamResult(await file.GetReadStream(cancellationToken), MediaTypeNames.Application.Octet);
    }

    /// <summary>
    /// The GetEcosystem operation returns the URI for the WOPI server’s Ecosystem endpoint, given a file ID.
    /// Specification: https://learn.microsoft.com/microsoft-365/cloud-storage-partner-program/rest/files/getecosystem
    /// Example URL path: /wopi/files/(container_id)/ecosystem_pointer
    /// </summary>
    /// <param name="id">A string that specifies a file ID of a file managed by host. This string must be URL safe.</param>
    /// <returns>URL response pointing to <see cref="WopiRouteNames.CheckEcosystem"/></returns>
    [HttpGet("{id}/ecosystem_pointer")]
    [WopiAuthorize(WopiResourceType.File, Permission.Read)]
    [Produces(MediaTypeNames.Application.Json)]
    public IActionResult GetEcosystem(string id)
    {
        // Get file
        var file = storageProvider.GetWopiFile(id);
        if (file is null)
        {
            return NotFound();
        }
        // A URI for the WOPI server’s Ecosystem endpoint, with an access token appended. A GET request to this URL will invoke the CheckEcosystem operation.
        return new JsonResult<UrlResponse>(
            new(Url.GetWopiUrl(WopiRouteNames.CheckEcosystem)));
    }

    /// <summary>
    /// The EnumerateAncestors operation enumerates all the parents of a given file, up to and including the root container.
    /// Specification: https://learn.microsoft.com/microsoft-365/cloud-storage-partner-program/rest/files/enumerateancestors
    /// Example URL path: /wopi/containers/(container_id)/ancestry
    /// </summary>
    /// <param name="id">A string that specifies a container ID of a container managed by host. This string must be URL safe.</param>
    /// <param name="cancellationToken">cancellation token</param>
    /// <returns></returns>
    [HttpGet("{id}/ancestry")]
    [WopiAuthorize(WopiResourceType.File, Permission.Read)]
    [Produces(MediaTypeNames.Application.Json)]
    public async Task<IActionResult> EnumerateAncestors(string id, CancellationToken cancellationToken = default)
    {
        // Get file
        var file = storageProvider.GetWopiFile(id);
        if (file is null)
        {
            return NotFound();
        }

        var ancestors = await storageProvider.GetAncestors(WopiResourceType.File, id, cancellationToken);
        return new JsonResult(
            new EnumerateAncestorsResponse(ancestors
                .Select(a => new ChildContainer(a.Name, Url.GetWopiUrl(WopiResourceType.Container, a.Identifier)))
            ));
    }

    /// <summary>
    /// Updates a file specified by an identifier. (Only for non-cobalt files.)
    /// Specification: https://learn.microsoft.com/microsoft-365/cloud-storage-partner-program/rest/files/putfile
    /// Example URL path: /wopi/files/(file_id)/contents
    /// </summary>
    /// <param name="id">File identifier.</param>
    /// <param name="newLockIdentifier">new lockId</param>
    /// <param name="cancellationToken">Cancellation token</param>
    /// <returns>Returns <see cref="StatusCodes.Status200OK"/> if succeeded.</returns>
    [HttpPut("{id}/contents")]
    [HttpPost("{id}/contents")]
<<<<<<< HEAD
    [WopiAuthorize(WopiResourceType.File, Permission.Update)]
=======
    [WopiAuthorize(Permission.Update, WopiResourceType.File)]
>>>>>>> 04d13ad7
    public async Task<IActionResult> PutFile(
        string id,
        [FromHeader(Name = WopiHeaders.LOCK)] string? newLockIdentifier = null,
        CancellationToken cancellationToken = default)
    {
        // https://learn.microsoft.com/en-us/microsoft-365/cloud-storage-partner-program/online/scenarios/createnew
<<<<<<< HEAD
        var file = storageProvider.GetWopiFile(id);
=======
        var file = StorageProvider.GetWopiFile(id);
>>>>>>> 04d13ad7
        // If ... missing altogether, the host should respond with a 409 Conflict
        if (file is null)
        {
            return new ConflictResult();
        }

        // When a host receives a PutFile request on a file that's not locked, the host checks the current size of the file.
        // If it's 0 bytes, the PutFile request should be considered valid and should proceed
        if (file.Size == 0 && string.IsNullOrEmpty(newLockIdentifier))
        {
            // copy new contents to storage
            await CopyToWriteStream();
            return Ok();
        }

        // Acquire lock
        var lockResult = ProcessLock(id, wopiOverrideHeader: WopiFileOperations.Lock, newLockIdentifier: newLockIdentifier);

        if (lockResult is OkResult)
        {
            // copy new contents to storage
            await CopyToWriteStream();

            return Ok();
        }
        return lockResult;

        async Task CopyToWriteStream()
        {
            using var stream = await file.GetWriteStream(cancellationToken);
            await HttpContext.Request.Body.CopyToAsync(
                stream,
                cancellationToken);
        }
    }

    /// <summary>
    /// The PutRelativeFile operation creates a new file on the host based on the current file.
    /// M365 spec: https://learn.microsoft.com/microsoft-365/cloud-storage-partner-program/rest/files/putrelativefile
    /// Protocol spec: https://learn.microsoft.com/openspecs/office_protocols/ms-wopi/d12ab554-eab7-480f-bdc7-0bdf14922e6f
    /// Example URL path: /wopi/files/(file_id)
    /// </summary>
    /// <param name="id">File identifier.</param>
    /// <returns>Returns <see cref="StatusCodes.Status200OK"/> if succeeded.</returns>
<<<<<<< HEAD
    [HttpPost("{id}"), WopiOverrideHeader(WopiFileOperations.PutRelativeFile)]
    [WopiAuthorize(WopiResourceType.File, Permission.Update)]
=======
    [HttpPost("{id}"), WopiOverrideHeader([WopiFileOperations.PutRelativeFile])]
    [WopiAuthorize(Permission.Update, WopiResourceType.File)]
>>>>>>> 04d13ad7
    public Task<IActionResult> PutRelativeFile(string id) => throw new NotImplementedException($"{nameof(PutRelativeFile)} is not implemented yet.");

    /// <summary>
    /// Changes the contents of the file in accordance with [MS-FSSHTTP].
    /// MS-FSSHTTP Specification: https://learn.microsoft.com/openspecs/sharepoint_protocols/ms-fsshttp/05fa7efd-48ed-48d5-8d85-77995e17cc81
    /// Specification: https://learn.microsoft.com/openspecs/office_protocols/ms-wopi/f52e753e-fa08-4ba4-a68b-2f8801992cf0
    /// Example URL path: /wopi/files/(file_id)
    /// </summary>
    /// <param name="id">File identifier.</param>
    /// <param name="correlationId"></param>
<<<<<<< HEAD
    [HttpPost("{id}"), WopiOverrideHeader(WopiFileOperations.Cobalt)]
    [WopiAuthorize(WopiResourceType.File, Permission.Update)]
=======
    [HttpPost("{id}"), WopiOverrideHeader([WopiFileOperations.Cobalt])]
    [WopiAuthorize(Permission.Update, WopiResourceType.File)]
>>>>>>> 04d13ad7
    public async Task<IActionResult> ProcessCobalt(
        string id,
        [FromHeader(Name = WopiHeaders.CORRELATION_ID)] string? correlationId = null)
    {
        ArgumentNullException.ThrowIfNull(cobaltProcessor);

        var file = storageProvider.GetWopiFile(id);

        // TODO: remove workaround https://github.com/aspnet/Announcements/issues/342 (use FileBufferingWriteStream)
        var syncIoFeature = HttpContext.Features.Get<IHttpBodyControlFeature>();
        if (syncIoFeature is not null)
        {
            syncIoFeature.AllowSynchronousIO = true;
        }

        var responseAction = await cobaltProcessor.ProcessCobalt(file, User, await HttpContext.Request.Body.ReadBytesAsync());
        if (!string.IsNullOrEmpty(correlationId))
        {
            HttpContext.Response.Headers.Append(WopiHeaders.CORRELATION_ID, correlationId);
            HttpContext.Response.Headers.Append("request-id", correlationId);
        }
        return new Results.FileResult(responseAction, MediaTypeNames.Application.Octet);
    }

    /// <summary>
    /// Returns a CheckFileInfo model according to https://learn.microsoft.com/microsoft-365/cloud-storage-partner-program/rest/files/checkfileinfo
    /// </summary>
    /// <param name="file">File properties of which should be returned.</param>
    /// <param name="cancellationToken">Cancellation token</param>
    /// <returns>CheckFileInfo model</returns>
    private async Task<WopiCheckFileInfo> BuildCheckFileInfo(
        IWopiFile file,
        CancellationToken cancellationToken = default)
    {
        ArgumentNullException.ThrowIfNull(file);

        var checkFileInfo = file.GetWopiCheckFileInfo(HostCapabilities);
        checkFileInfo.Sha256 = await file.GetEncodedSha256(cancellationToken);

        if (User?.Identity?.IsAuthenticated == true)
        {
            checkFileInfo.UserId = User.FindFirst(ClaimTypes.NameIdentifier)?.Value.ToSafeIdentity()
                ?? throw new InvalidOperationException("Could not find NameIdentifier claim");
            checkFileInfo.HostAuthenticationId = checkFileInfo.UserId;
            checkFileInfo.UserFriendlyName = User.FindFirst(ClaimTypes.Name)?.Value;
            checkFileInfo.UserPrincipalName = User.FindFirst(ClaimTypes.Upn)?.Value ?? string.Empty;

            // try to parse permissions claims
            var permissions = await securityHandler.GetUserPermissions(User, file, cancellationToken);
            checkFileInfo.ReadOnly = permissions.HasFlag(WopiUserPermissions.ReadOnly);
            checkFileInfo.RestrictedWebViewOnly = permissions.HasFlag(WopiUserPermissions.RestrictedWebViewOnly);
            checkFileInfo.UserCanAttend = permissions.HasFlag(WopiUserPermissions.UserCanAttend);
            checkFileInfo.UserCanNotWriteRelative = !HostCapabilities.SupportsUpdate || permissions.HasFlag(WopiUserPermissions.UserCanNotWriteRelative);
            checkFileInfo.UserCanPresent = permissions.HasFlag(WopiUserPermissions.UserCanPresent);
            checkFileInfo.UserCanRename = permissions.HasFlag(WopiUserPermissions.UserCanRename);
            checkFileInfo.UserCanWrite = permissions.HasFlag(WopiUserPermissions.UserCanWrite);
            checkFileInfo.WebEditingDisabled = permissions.HasFlag(WopiUserPermissions.WebEditingDisabled);
        }
        else
        {
            checkFileInfo.IsAnonymousUser = true;
        }

        // allow changes and/or extensions before returning 
        return await wopiHostOptions.Value.OnCheckFileInfo(new WopiCheckFileInfoContext(User, file, checkFileInfo));
    }

    #region "Locking"

    /// <summary>
    /// Processes lock-related operations.
    /// Specification: https://learn.microsoft.com/microsoft-365/cloud-storage-partner-program/rest/files/lock
    /// Example URL path: /wopi/files/(file_id)
    /// </summary>
    /// <param name="id">File identifier.</param>
    /// <param name="wopiOverrideHeader">A string specifying the requested operation from the WOPI server</param>
    /// <param name="oldLockIdentifier"></param>
    /// <param name="newLockIdentifier"></param>
    [HttpPost("{id}")]
    [WopiOverrideHeader(
        WopiFileOperations.Lock,
        WopiFileOperations.Put,
        WopiFileOperations.Unlock,
        WopiFileOperations.RefreshLock,
        WopiFileOperations.GetLock)]
    [WopiAuthorize(WopiResourceType.File, Permission.Update)]
    public IActionResult ProcessLock(
        string id,
        [FromHeader(Name = WopiHeaders.WOPI_OVERRIDE)] string? wopiOverrideHeader = null,
        [FromHeader(Name = WopiHeaders.OLD_LOCK)] string? oldLockIdentifier = null,
        [FromHeader(Name = WopiHeaders.LOCK)] string? newLockIdentifier = null)
    {
        if (lockProvider is null)
        {
            return new LockMismatchResult(Response, reason: "Locking is not supported");
        }

        var lockAcquired = lockProvider.TryGetLock(id, out var existingLock);
        switch (wopiOverrideHeader)
        {
            case WopiFileOperations.GetLock:
                if (lockAcquired)
                {
                    if (existingLock is null)
                    {
                        return new LockMismatchResult(Response, reason: "Missing existing lock");
                    }
                    Response.Headers[WopiHeaders.LOCK] = existingLock.LockId;
                }
                else
                {
                    // File is not locked (or lock expired)... return empty X-WOPI-Lock header
                    Response.Headers[WopiHeaders.LOCK] = string.Empty;
                }
                return Ok();

            case WopiFileOperations.Lock:
            case WopiFileOperations.Put:
                if (oldLockIdentifier is null)
                {
                    if (string.IsNullOrWhiteSpace(newLockIdentifier))
                    {
                        return new LockMismatchResult(Response, reason: "Missing new lock identifier");
                    }

                    // Lock / put
                    if (lockAcquired)
                    {
                        if (existingLock is null)
                        {
                            return new LockMismatchResult(Response, reason: "Missing existing lock");
                        }
                        return LockOrRefresh(newLockIdentifier, existingLock);
                    }
                    else
                    {
                        // The file is not currently locked, create and store new lock information
                        if (lockProvider.AddLock(id, newLockIdentifier) != null)
                        {
                            return Ok();
                        }
                        else
                        {
                            return new LockMismatchResult(Response, "Could not create lock");
                        }
                    }
                }
                else
                {
                    // Unlock and re-lock (https://learn.microsoft.com/microsoft-365/cloud-storage-partner-program/rest/files/unlockandrelock)
                    if (lockAcquired)
                    {
                        if (existingLock is null)
                        {
                            return new LockMismatchResult(Response, reason: "Missing existing lock");
                        }
                        if (existingLock.LockId == oldLockIdentifier)
                        {
                            if (string.IsNullOrWhiteSpace(newLockIdentifier))
                            {
                                return new LockMismatchResult(Response, reason: "Missing new lock identifier");
                            }

                            // Replace the existing lock with the new one
                            if (lockProvider.RefreshLock(id, newLockIdentifier))
                            {
                                return Ok();
                            }
                            else
                            {
                                return new LockMismatchResult(Response, "Could not create lock");
                            }
                        }
                        else
                        {
                            // The existing lock doesn't match the requested one. Return a lock mismatch error along with the current lock
                            return new LockMismatchResult(Response, existingLock.LockId);
                        }
                    }
                    else
                    {
                        // The requested lock does not exist which should result in a lock mismatch error.
                        return new LockMismatchResult(Response, reason: "File not locked");
                    }
                }

            case WopiFileOperations.Unlock:
                if (lockAcquired)
                {
                    if (existingLock is null)
                    {
                        return new LockMismatchResult(Response, reason: "Missing existing lock");
                    }
                    if (existingLock.LockId == newLockIdentifier)
                    {
                        // Remove valid lock
                        if (lockProvider.RemoveLock(id))
                        {
                            return Ok();
                        }
                        else
                        {
                            return new LockMismatchResult(Response, "Could not remove lock");
                        }
                    }
                    else
                    {
                        // The existing lock doesn't match the requested one. Return a lock mismatch error along with the current lock
                        return new LockMismatchResult(Response, existingLock.LockId);
                    }
                }
                else
                {
                    // The requested lock does not exist.
                    return new LockMismatchResult(Response, reason: "File not locked");
                }

            case WopiFileOperations.RefreshLock:
                if (lockAcquired)
                {
                    if (existingLock is null)
                    {
                        return new LockMismatchResult(Response, reason: "Missing existing lock");
                    }
                    if (string.IsNullOrWhiteSpace(newLockIdentifier))
                    {
                        return new LockMismatchResult(Response, reason: "Missing new lock identifier");
                    }
                    return LockOrRefresh(newLockIdentifier, existingLock);
                }
                else
                {
                    // The requested lock does not exist. That's also a lock mismatch error.
                    return new LockMismatchResult(Response, reason: "File not locked");
                }

            default:
                return new NotImplementedResult();
        }
    }

    private IActionResult LockOrRefresh(string newLock, WopiLockInfo existingLock)
    {
        ArgumentNullException.ThrowIfNull(lockProvider);
        if (existingLock.LockId == newLock)
        {
            // File is currently locked and the lock ids match, refresh lock (extend the lock timeout)
            if (lockProvider.RefreshLock(existingLock.FileId))
            {
                return Ok();
            }
            else
            {
                // The lock has expired
                return new LockMismatchResult(Response, reason: "Could not refresh lock");
            }
        }
        else
        {
            // The existing lock doesn't match the requested one (someone else might have locked the file). Return a lock mismatch error along with the current lock
            return new LockMismatchResult(Response, existingLock.LockId);
        }
    }
    #endregion
}<|MERGE_RESOLUTION|>--- conflicted
+++ resolved
@@ -33,14 +33,6 @@
     IWopiLockProvider? lockProvider = null,
     ICobaltProcessor? cobaltProcessor = null) : ControllerBase
 {
-<<<<<<< HEAD
-=======
-    /// <summary>
-    /// Service that can process MS-FSSHTTP requests.
-    /// </summary>
-    private readonly ICobaltProcessor? cobaltProcessor;
-    private readonly IWopiLockProvider? lockProvider;
->>>>>>> 04d13ad7
     private WopiHostCapabilities HostCapabilities => new()
     {
         SupportsCobalt = cobaltProcessor is not null,
@@ -51,28 +43,6 @@
     };
 
     /// <summary>
-<<<<<<< HEAD
-=======
-    /// Creates an instance of <see cref="FilesController"/>.
-    /// </summary>
-    /// <param name="storageProvider">Storage provider instance for retrieving files and folders.</param>
-    /// <param name="securityHandler">Security handler instance for performing security-related operations.</param>
-    /// <param name="wopiHostOptions">WOPI Host configuration</param>
-    /// <param name="lockProvider">An instance of the lock provider.</param>
-    /// <param name="cobaltProcessor">An instance of a MS-FSSHTTP processor.</param>
-    public FilesController(
-        IWopiStorageProvider storageProvider,
-        IWopiSecurityHandler securityHandler,
-        IOptions<WopiHostOptions> wopiHostOptions,
-        IWopiLockProvider? lockProvider = null,
-        ICobaltProcessor? cobaltProcessor = null) : base(storageProvider, securityHandler, wopiHostOptions)
-    {
-        this.lockProvider = lockProvider;
-        this.cobaltProcessor = cobaltProcessor;
-    }
-
-    /// <summary>
->>>>>>> 04d13ad7
     /// Returns the metadata about a file specified by an identifier.
     /// Specification: https://learn.microsoft.com/microsoft-365/cloud-storage-partner-program/rest/files/checkfileinfo
     /// Example URL path: /wopi/files/(file_id)
@@ -80,15 +50,9 @@
     /// <param name="id">File identifier.</param>
     /// <param name="cancellationToken">Cancellation token</param>
     /// <returns></returns>
-<<<<<<< HEAD
     [HttpGet("{id}", Name = WopiRouteNames.CheckFileInfo)]
     [WopiAuthorize(WopiResourceType.File, Permission.Read)]
     public async Task<IActionResult> CheckFileInfo(string id, CancellationToken cancellationToken = default)
-=======
-    [HttpGet("{id}")]
-    [WopiAuthorize(Permission.Read, WopiResourceType.File)]
-    public async Task<IActionResult> GetCheckFileInfo(string id, CancellationToken cancellationToken = default)
->>>>>>> 04d13ad7
     {
         // Get file
         var file = storageProvider.GetWopiFile(id);
@@ -120,11 +84,7 @@
     /// <param name="cancellationToken">Cancellation token</param>
     /// <returns>FileStreamResult</returns>
     [HttpGet("{id}/contents")]
-<<<<<<< HEAD
     [WopiAuthorize(WopiResourceType.File, Permission.Read)]
-=======
-    [WopiAuthorize(Permission.Read, WopiResourceType.File)]
->>>>>>> 04d13ad7
     public async Task<IActionResult> GetFile(
         string id,
         [FromHeader(Name = WopiHeaders.MAX_EXPECTED_SIZE)] int? maximumExpectedSize = null,
@@ -219,22 +179,14 @@
     /// <returns>Returns <see cref="StatusCodes.Status200OK"/> if succeeded.</returns>
     [HttpPut("{id}/contents")]
     [HttpPost("{id}/contents")]
-<<<<<<< HEAD
     [WopiAuthorize(WopiResourceType.File, Permission.Update)]
-=======
-    [WopiAuthorize(Permission.Update, WopiResourceType.File)]
->>>>>>> 04d13ad7
     public async Task<IActionResult> PutFile(
         string id,
         [FromHeader(Name = WopiHeaders.LOCK)] string? newLockIdentifier = null,
         CancellationToken cancellationToken = default)
     {
         // https://learn.microsoft.com/en-us/microsoft-365/cloud-storage-partner-program/online/scenarios/createnew
-<<<<<<< HEAD
         var file = storageProvider.GetWopiFile(id);
-=======
-        var file = StorageProvider.GetWopiFile(id);
->>>>>>> 04d13ad7
         // If ... missing altogether, the host should respond with a 409 Conflict
         if (file is null)
         {
@@ -279,13 +231,8 @@
     /// </summary>
     /// <param name="id">File identifier.</param>
     /// <returns>Returns <see cref="StatusCodes.Status200OK"/> if succeeded.</returns>
-<<<<<<< HEAD
     [HttpPost("{id}"), WopiOverrideHeader(WopiFileOperations.PutRelativeFile)]
     [WopiAuthorize(WopiResourceType.File, Permission.Update)]
-=======
-    [HttpPost("{id}"), WopiOverrideHeader([WopiFileOperations.PutRelativeFile])]
-    [WopiAuthorize(Permission.Update, WopiResourceType.File)]
->>>>>>> 04d13ad7
     public Task<IActionResult> PutRelativeFile(string id) => throw new NotImplementedException($"{nameof(PutRelativeFile)} is not implemented yet.");
 
     /// <summary>
@@ -296,13 +243,8 @@
     /// </summary>
     /// <param name="id">File identifier.</param>
     /// <param name="correlationId"></param>
-<<<<<<< HEAD
     [HttpPost("{id}"), WopiOverrideHeader(WopiFileOperations.Cobalt)]
     [WopiAuthorize(WopiResourceType.File, Permission.Update)]
-=======
-    [HttpPost("{id}"), WopiOverrideHeader([WopiFileOperations.Cobalt])]
-    [WopiAuthorize(Permission.Update, WopiResourceType.File)]
->>>>>>> 04d13ad7
     public async Task<IActionResult> ProcessCobalt(
         string id,
         [FromHeader(Name = WopiHeaders.CORRELATION_ID)] string? correlationId = null)
