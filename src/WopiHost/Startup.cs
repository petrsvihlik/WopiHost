﻿using WopiHost.Abstractions;
using WopiHost.Core;
using WopiHost.Core.Models;
using Serilog;

namespace WopiHost;

public class Startup(IConfiguration configuration)
{
    /// <summary>
    /// Sets up the DI container.
    /// </summary>
    public void ConfigureServices(IServiceCollection services)
    {
        services.AddLogging(loggingBuilder =>
        {
            loggingBuilder.AddConsole(); //Configuration.GetSection("Logging")
            loggingBuilder.AddDebug();
        });

        // Configuration
        // this makes sure that the configuration exists and is valid
        var wopiHostOptionsSection = configuration.GetRequiredSection(WopiConfigurationSections.WOPI_ROOT);
        services
            .AddOptions<WopiHostOptions>()
            .BindConfiguration(wopiHostOptionsSection.Path) 
            .ValidateDataAnnotations()
            .ValidateOnStart();

        var wopiHostOptions = wopiHostOptionsSection.Get<WopiHostOptions>();
        // Add file provider
        services.AddStorageProvider(wopiHostOptions.StorageProviderAssemblyName);
<<<<<<< HEAD
=======
        // Add lock provider
        services.AddLockProvider(wopiHostOptions.LockProviderAssemblyName);
>>>>>>> 71303e4a
        // Add Cobalt support
        if (wopiHostOptions.UseCobalt)
        {
            // Add cobalt
            services.AddCobalt();
        }

        services.AddControllers();

        // Ideally, pass a persistent dictionary implementation
<<<<<<< HEAD
        services.AddSingleton<IDictionary<string, LockInfo>>(d => new Dictionary<string, LockInfo>());
=======
        services.AddSingleton<IDictionary<string, WopiLockInfo>>(d => new Dictionary<string, WopiLockInfo>());
>>>>>>> 71303e4a

        // Add WOPI
        services.AddWopi();
    }

    /// <summary>
    /// Configure is called after ConfigureServices is called.
    /// </summary>
    public static void Configure(IApplicationBuilder app, IWebHostEnvironment env)
    {
        if (env.IsDevelopment())
        {
            app.UseDeveloperExceptionPage();
        }

        app.UseSerilogRequestLogging(options =>
        {
            options.EnrichDiagnosticContext = LogHelper.EnrichWithWopiDiagnostics;
            options.MessageTemplate = "HTTP {RequestMethod} {RequestPath} with [WOPI CorrelationID: {" + nameof(WopiHeaders.CORRELATION_ID) + "}, WOPI SessionID: {" + nameof(WopiHeaders.SESSION_ID) + "}] responded {StatusCode} in {Elapsed:0.0000} ms";
        });

        app.UseRouting();

        // Automatically authenticate
        app.UseAuthentication();
        app.UseAuthorization();

        app.UseEndpoints(endpoints =>
        {
            endpoints.MapControllers();
            endpoints.MapGet("/", () => "This is just a WOPI server. You need a WOPI client to access it...").ShortCircuit(404);
        });
    }
}<|MERGE_RESOLUTION|>--- conflicted
+++ resolved
@@ -30,11 +30,8 @@
         var wopiHostOptions = wopiHostOptionsSection.Get<WopiHostOptions>();
         // Add file provider
         services.AddStorageProvider(wopiHostOptions.StorageProviderAssemblyName);
-<<<<<<< HEAD
-=======
         // Add lock provider
         services.AddLockProvider(wopiHostOptions.LockProviderAssemblyName);
->>>>>>> 71303e4a
         // Add Cobalt support
         if (wopiHostOptions.UseCobalt)
         {
@@ -45,11 +42,7 @@
         services.AddControllers();
 
         // Ideally, pass a persistent dictionary implementation
-<<<<<<< HEAD
-        services.AddSingleton<IDictionary<string, LockInfo>>(d => new Dictionary<string, LockInfo>());
-=======
         services.AddSingleton<IDictionary<string, WopiLockInfo>>(d => new Dictionary<string, WopiLockInfo>());
->>>>>>> 71303e4a
 
         // Add WOPI
         services.AddWopi();
