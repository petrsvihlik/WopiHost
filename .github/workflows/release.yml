--- conflicted
+++ resolved
@@ -22,15 +22,8 @@
     - name: Extract version from tag
       id: get_version
       uses: battila7/get-version-action@v2
-<<<<<<< HEAD
-    - name: Configure Nuget feed
-      run: dotnet nuget add source --name myget ${MYGET_FEED}
-      env:
-        MYGET_FEED: ${{ secrets.MYGET_FEED }}
-=======
     - name: Set MYGET_FEED Environment Variable
       run: echo "MYGET_FEED=${{ secrets.MYGET_FEED }}" >> $GITHUB_ENV
->>>>>>> e7631224
     - name: Restore dependencies
       run: dotnet restore
     - name: Build
