--- conflicted
+++ resolved
@@ -64,13 +64,8 @@
         public async Task<bool> SupportsExtensionAsync(string extension)
         {
             var query = (await GetAppsAsync()).Elements()
-<<<<<<< HEAD
-                .FirstOrDefault(e => (string)e.Attribute(ATTR_ACTION_EXTENSION) == extension);
+                .FirstOrDefault(e => (string)e.Attribute(AttrActionExtension) == extension);
             return query is { };
-=======
-                .FirstOrDefault(e => (string)e.Attribute(AttrActionExtension) == extension);
-            return query != null;
->>>>>>> 96c41b14
         }
 
         ///<inheritdoc />
@@ -97,11 +92,7 @@
         public async Task<bool> RequiresCobaltAsync(string extension, WopiActionEnum action)
         {
             var requirements = await GetActionRequirementsAsync(extension, action);
-<<<<<<< HEAD
-            return requirements is { } && requirements.Contains(ATTR_VAL_COBALT);
-=======
-            return requirements != null && requirements.Contains(AttrValCobalt);
->>>>>>> 96c41b14
+            return requirements is { } && requirements.Contains(AttrValCobalt);
         }
 
         ///<inheritdoc />
