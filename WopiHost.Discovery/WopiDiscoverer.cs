--- conflicted
+++ resolved
@@ -28,8 +28,6 @@
 
         private DiscoveryOptions DiscoveryOptions { get; }
 
-        private DiscoveryOptions Options { get; }
-
         private AsyncExpiringLazy<IEnumerable<XElement>> Apps
         {
             get
@@ -43,7 +41,7 @@
                         .Where(ValidateNetZone)
                         .Elements(ElementApp),
 
-                        ValidUntil = DateTimeOffset.UtcNow.Add(Options.RefreshInterval)
+                        ValidUntil = DateTimeOffset.UtcNow.Add(DiscoveryOptions.RefreshInterval)
                     };
                 });
             }
@@ -53,21 +51,11 @@
         /// Creates a new instance of the <see cref="WopiDiscoverer"/>, a class for examining the capabilities of the WOPI client.
         /// </summary>
         /// <param name="discoveryFileProvider">A service that provides the discovery file to examine.</param>
-<<<<<<< HEAD
-        /// <param name="netZone">A network zone to examine.</param>
-        /// <param name="options"></param>
-        public WopiDiscoverer(IDiscoveryFileProvider discoveryFileProvider, NetZoneEnum netZone = NetZoneEnum.Any, DiscoveryOptions options)
-        {
-            DiscoveryFileProvider = discoveryFileProvider;
-            NetZone = netZone;
-            Options = options;
-=======
         /// <param name="discoveryOptions"></param>
         public WopiDiscoverer(IDiscoveryFileProvider discoveryFileProvider, DiscoveryOptions discoveryOptions)
         {
             DiscoveryFileProvider = discoveryFileProvider;
             DiscoveryOptions = discoveryOptions;
->>>>>>> c8876da4
         }
 
         internal async Task<IEnumerable<XElement>> GetAppsAsync()
