$ENV:CONFIGURATION = if ($ENV:CONFIGURATION -eq $null) { "Release" } else { $ENV:CONFIGURATION }

$ENV:APPVEYOR_BUILD_FOLDER = if ($ENV:APPVEYOR_BUILD_FOLDER -eq $null) { $PSScriptRoot } else { $ENV:APPVEYOR_BUILD_FOLDER }

$openCover = 'C:\ProgramData\chocolatey\lib\opencover.portable\tools\OpenCover.Console.exe'

ForEach ($folder in (Get-ChildItem -Path .\ -Directory -Filter *.Tests)) { 
    $project = Get-ChildItem -Path ($folder.FullName+"\*.csproj") | Select-Object -First 1
    
    $logger = ("--logger:trx;LogFileName=" + $folder.FullName + "\results.trx")
    dotnet test $project.FullName
<<<<<<< HEAD
=======
    $openCover = 'C:\ProgramData\chocolatey\lib\opencover.portable\tools\OpenCover.Console.exe'
>>>>>>> bfa90080
    
    $targetArgs = '-targetargs: test ' + $project.FullName + ' ' +  ' -c ' + $ENV:CONFIGURATION + ' ' + $logger + ' /p:DebugType=full' 
    $filter = '-filter:+[Wopi*]*-[*Tests]*'
    & $openCover '-target:C:\Program Files\dotnet\dotnet.exe' $targetArgs '-register:user' $filter '-oldStyle' '-mergeoutput' ('-output:' + $ENV:APPVEYOR_BUILD_FOLDER + '\coverage.xml')
	
    }<|MERGE_RESOLUTION|>--- conflicted
+++ resolved
@@ -9,10 +9,6 @@
     
     $logger = ("--logger:trx;LogFileName=" + $folder.FullName + "\results.trx")
     dotnet test $project.FullName
-<<<<<<< HEAD
-=======
-    $openCover = 'C:\ProgramData\chocolatey\lib\opencover.portable\tools\OpenCover.Console.exe'
->>>>>>> bfa90080
     
     $targetArgs = '-targetargs: test ' + $project.FullName + ' ' +  ' -c ' + $ENV:CONFIGURATION + ' ' + $logger + ' /p:DebugType=full' 
     $filter = '-filter:+[Wopi*]*-[*Tests]*'
